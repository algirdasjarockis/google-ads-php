language: php

php:
  - 7.2
  - 7.3
  - 7.4
  - nightly

<<<<<<< HEAD
=======
matrix:
  allow_failures:
    - php: 7.4
    - php: nightly

>>>>>>> 211d2311
branches:
  only:
  - /.*/

env:
  - GOOGLE_APPLICATION_CREDENTIALS=~/emptycredentials.json

before_script:
  - composer install -o -vvv --no-interaction
  - pecl install grpc
  - pecl install protobuf
  - "sudo echo '{\"type\": \"authorized_user\",\"client_id\": \"\",\"client_secret\": \"\",\"refresh_token\": \"\"}' >> $GOOGLE_APPLICATION_CREDENTIALS"

script:
  - vendor/bin/phpunit --configuration phpunit.xml.dist --coverage-clover=coverage.xml
  - vendor/bin/phpcs --standard=phpcs_ruleset.xml -np

after_success:
  - bash <(curl -s https://codecov.io/bash)<|MERGE_RESOLUTION|>--- conflicted
+++ resolved
@@ -6,14 +6,10 @@
   - 7.4
   - nightly
 
-<<<<<<< HEAD
-=======
 matrix:
   allow_failures:
-    - php: 7.4
     - php: nightly
 
->>>>>>> 211d2311
 branches:
   only:
   - /.*/
