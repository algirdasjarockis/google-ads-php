--- conflicted
+++ resolved
@@ -7,25 +7,16 @@
   "require": {
     "php": ">=7.3",
     "google/gax": "^1.7.0",
-<<<<<<< HEAD
+    "grpc/grpc": "^1.36.0",
     "google/protobuf": "^3.15.0",
-    "grpc/grpc": "^1.36.0",
-=======
-    "google/protobuf": "^3.14.0",
->>>>>>> 8df5189e
     "monolog/monolog": "^2.0"
   },
   "require-dev": {
     "phpunit/phpunit": "^9.5",
     "squizlabs/php_codesniffer": "^3.5",
     "ext-bcmath": "*",
-<<<<<<< HEAD
-    "react/http": "^1.2.0",
-    "ulrichsg/getopt-php": "^3.4"
-=======
     "ulrichsg/getopt-php": "^3.4",
     "react/http": "^1.2.0"
->>>>>>> 8df5189e
   },
   "suggest": {
     "react/http": "To run the AuthenticateInWebApplication.php example",
