{
  "name": "googleads/google-ads-php",
  "homepage": "https://github.com/googleads/google-ads-php",
  "description": "Google Ads API client for PHP",
  "require": {
    "php": ">=7.3",
    "google/gax": "^1.7.0",
    "grpc/grpc": "^1.36.0",
<<<<<<< HEAD
    "google/protobuf": "^3.15.0",
    "monolog/monolog": "^1.23.0"
=======
    "google/protobuf": "^3.17.1",
    "monolog/monolog": "^2.0"
>>>>>>> 19f56661
  },
  "require-dev": {
    "phpunit/phpunit": "^9.5",
    "squizlabs/php_codesniffer": "^3.5",
    "ext-bcmath": "*",
    "ulrichsg/getopt-php": "^3.4",
    "react/http": "^1.2.0",
    "composer/composer": "^2.0"
  },
  "suggest": {
    "react/http": "To run the AuthenticateInWebApplication.php example",
    "ext-protobuf": "For better performance, use the C implementation of Protobuf",
    "google/protobuf": "In case the C implementation of Protobuf is not suitable, use the PHP one"
  },
  "license": "Apache-2.0",
  "autoload": {
    "psr-4": {
      "Google\\Ads\\GoogleAds\\": "src/Google/Ads/GoogleAds",
      "GPBMetadata\\Google\\Ads\\GoogleAds\\": "metadata/Google/Ads/GoogleAds"
    }
  },
  "autoload-dev": {
    "psr-4": {
      "Google\\Ads\\GoogleAds\\": "tests/Google/Ads/GoogleAds",
      "GPBMetadata\\Google\\Ads\\GoogleAds\\": "tests/metadata/Google/Ads/GoogleAds",
      "Google\\Ads\\GoogleAds\\Examples\\": "examples"
    }
  },
  "authors": [
    {
      "name": "Google",
      "homepage": "https://github.com/googleads/google-ads-php/contributors"
    }
  ],
  "scripts": {
    "test": [
      "phpunit tests"
    ],
    "remove-api-version-support": [
      "Google\\Ads\\GoogleAds\\Util\\ApiVersionSupport::remove"
    ]
  }
}<|MERGE_RESOLUTION|>--- conflicted
+++ resolved
@@ -6,13 +6,8 @@
     "php": ">=7.3",
     "google/gax": "^1.7.0",
     "grpc/grpc": "^1.36.0",
-<<<<<<< HEAD
-    "google/protobuf": "^3.15.0",
+    "google/protobuf": "^3.17.1",
     "monolog/monolog": "^1.23.0"
-=======
-    "google/protobuf": "^3.17.1",
-    "monolog/monolog": "^2.0"
->>>>>>> 19f56661
   },
   "require-dev": {
     "phpunit/phpunit": "^9.5",
