<?php
/**
 * Copyright 2018 Google LLC
 *
 * Licensed under the Apache License, Version 2.0 (the 'License');
 * you may not use this file except in compliance with the License.
 * You may obtain a copy of the License at
 *
 *     https://www.apache.org/licenses/LICENSE-2.0
 *
 * Unless required by applicable law or agreed to in writing, software
 * distributed under the License is distributed on an 'AS IS' BASIS,
 * WITHOUT WARRANTIES OR CONDITIONS OF ANY KIND, either express or implied.
 * See the License for the specific language governing permissions and
 * limitations under the License.
 */

namespace Google\Ads\GoogleAds\Examples\Utils;

/**
 * Provides argument name constants for examples.
 */
final class ArgumentNames
{
    const AD_ID = 'adId';
    const AD_GROUP_ID = 'adGroupId';
    const ARTIFACT_NAME = 'artifactName';
    const BASE_CAMPAIGN_ID = 'baseCampaignId';
    const BID_MODIFIER_VALUE = 'bidModifierValue';
    const BILLING_SETUP_ID = 'billingSetupId';
    const BUSINESS_ACCOUNT_IDENTIFIER = 'businessAccountIdentifier';
    const CAMPAIGN_BUDGET_ID = 'campaignBudgetId';
    const CAMPAIGN_EXPERIMENT_ID = 'campaignExperimentId';
    const CAMPAIGN_ID = 'campaignId';
    const CAMPAIGN_IDS = 'campaignIds';
    const CHECK_IN_DAY_CRITERION_ID = 'checkInDayCriterionId';
    const COUNTRY_CODE = 'countryCode';
    const CPC_BID_CEILING_MICRO_AMOUNT = 'cpcBidCeilingMicroAmount';
    const CPC_BID_MICRO_AMOUNT = 'cpcBidMicroAmount';
    const CRITERION_ID = 'criterionId';
    const CUSTOMER_ID = 'customerId';
<<<<<<< HEAD
    const GMB_ACCESS_TOKEN = 'gmbAccessToken';
    const GMB_EMAIL_ADDRESS = 'gmbEmailAddress';
=======
    const DRAFT_ID = 'draftId';
>>>>>>> b484fe90
    const HOTEL_CENTER_ACCOUNT_ID = 'hotelCenterAccountId';
    const KEYWORD_PLAN_ID = 'keywordPlanId';
    const KEYWORD_TEXT = 'keywordText';
    const LABEL_ID = "labelId";
    const LANGUAGE_ID = 'languageId';
    const LOCALE = 'locale';
    const LOCATION_ID = 'locationId';
    const LOCATION_NAMES = 'locationNames';
    const MANAGER_CUSTOMER_ID = 'managerCustomerId';
    const MARKETING_IMAGE_ASSET_RESOURCE_NAME = 'marketingImageAssetResourceName';
    const MERCHANT_CENTER_ACCOUNT_ID = 'merchantCenterAccountId';
    const PAGE_URL = 'pageUrl';
    const PERCENT_CPC_BID_MICRO_AMOUNT = 'percentCpcBidMicroAmount';
    const RECOMMENDATION_ID = 'recommendationId';
    const SHOULD_CREATE_DEFAULT_LISTING_GROUP = 'shouldCreateDefaultListingGroup';
    const SHOULD_REPLACE_EXISTING_TREE = 'shouldReplaceExistingTree';
    const SQUARE_MARKETING_IMAGE_ASSET_RESOURCE_NAME = 'squareMarketingImageAssetResourceName';

    public static $ARGUMENTS_TO_DESCRIPTIONS = [
        self::AD_ID => 'The ad ID',
        self::AD_GROUP_ID => 'The ad group ID',
        self::ARTIFACT_NAME => 'The artifact name',
        self::BASE_CAMPAIGN_ID => 'The base campaign ID',
        self::BID_MODIFIER_VALUE => 'The bid modifier value',
        self::BILLING_SETUP_ID => 'The billing setup ID',
        self::BUSINESS_ACCOUNT_IDENTIFIER => 'The account number of the GMB account',
        self::CAMPAIGN_BUDGET_ID => 'The campaign budget ID',
        self::CAMPAIGN_EXPERIMENT_ID => 'The campaign experiment ID',
        self::CAMPAIGN_ID => 'The campaign ID',
        self::CAMPAIGN_IDS => 'The campaign IDs',
        self::CHECK_IN_DAY_CRITERION_ID => 'The hotel check-in day criterion ID',
        self::COUNTRY_CODE => 'The country code',
        self::CPC_BID_CEILING_MICRO_AMOUNT => 'The CPC bid ceiling micro amount',
        self::CPC_BID_MICRO_AMOUNT => 'The CPC bid micro amount',
        self::CRITERION_ID => 'The criterion ID',
        self::CUSTOMER_ID => 'The customer ID without dashes',
<<<<<<< HEAD
        self::GMB_ACCESS_TOKEN => 'The access token used for uploading GMB location feed data',
        self::GMB_EMAIL_ADDRESS => 'The email address associated with the GMB account',
=======
        self::DRAFT_ID => 'The draft ID',
>>>>>>> b484fe90
        self::HOTEL_CENTER_ACCOUNT_ID => 'The hotel center account ID',
        self::KEYWORD_PLAN_ID => 'The keyword plan ID',
        self::KEYWORD_TEXT => 'The keyword text',
        self::LABEL_ID =>'The label ID',
        self::LANGUAGE_ID => 'The language ID',
        self::LOCALE => 'The locale',
        self::LOCATION_ID => 'The location ID',
        self::LOCATION_NAMES => 'The list of location names',
        self::MANAGER_CUSTOMER_ID => 'The manager customer ID',
        self::MARKETING_IMAGE_ASSET_RESOURCE_NAME => 'The resource name of marketing image asset',
        self::MERCHANT_CENTER_ACCOUNT_ID => 'The Merchant center account ID',
        self::PAGE_URL => 'The page URL',
        self::PERCENT_CPC_BID_MICRO_AMOUNT =>
            'The CPC bid micro amount for the Percent CPC bidding strategy',
        self::RECOMMENDATION_ID => 'The recommendation ID',
        self::SHOULD_CREATE_DEFAULT_LISTING_GROUP =>
            'Whether it should create a default listing group',
        self::SHOULD_REPLACE_EXISTING_TREE =>
            'Whether it should replace the existing listing group tree on an ad group',
        self::SQUARE_MARKETING_IMAGE_ASSET_RESOURCE_NAME =>
            'The resource name of square marketing image asset'
    ];
}<|MERGE_RESOLUTION|>--- conflicted
+++ resolved
@@ -39,12 +39,9 @@
     const CPC_BID_MICRO_AMOUNT = 'cpcBidMicroAmount';
     const CRITERION_ID = 'criterionId';
     const CUSTOMER_ID = 'customerId';
-<<<<<<< HEAD
+    const DRAFT_ID = 'draftId';
     const GMB_ACCESS_TOKEN = 'gmbAccessToken';
     const GMB_EMAIL_ADDRESS = 'gmbEmailAddress';
-=======
-    const DRAFT_ID = 'draftId';
->>>>>>> b484fe90
     const HOTEL_CENTER_ACCOUNT_ID = 'hotelCenterAccountId';
     const KEYWORD_PLAN_ID = 'keywordPlanId';
     const KEYWORD_TEXT = 'keywordText';
@@ -81,12 +78,9 @@
         self::CPC_BID_MICRO_AMOUNT => 'The CPC bid micro amount',
         self::CRITERION_ID => 'The criterion ID',
         self::CUSTOMER_ID => 'The customer ID without dashes',
-<<<<<<< HEAD
+        self::DRAFT_ID => 'The draft ID',
         self::GMB_ACCESS_TOKEN => 'The access token used for uploading GMB location feed data',
         self::GMB_EMAIL_ADDRESS => 'The email address associated with the GMB account',
-=======
-        self::DRAFT_ID => 'The draft ID',
->>>>>>> b484fe90
         self::HOTEL_CENTER_ACCOUNT_ID => 'The hotel center account ID',
         self::KEYWORD_PLAN_ID => 'The keyword plan ID',
         self::KEYWORD_TEXT => 'The keyword text',
